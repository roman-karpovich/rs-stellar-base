#![allow(unused)]
//! A low-level library that offers a comprehensive set of functions 
//! for reading, writing, hashing, and signing primitive XDR constructs 
//! utilized in the Stellar network.
//! It provides a nice abstraction for building and signing transactions
pub mod account;
pub mod hashing;
pub mod keypair;
pub mod network;
pub mod signing;
pub mod xdr;
pub mod utils;
<<<<<<< HEAD
pub mod op_list;
pub mod operation;
=======
pub mod operations;
pub mod operation;
pub mod transaction;
>>>>>>> 3f21004b
<|MERGE_RESOLUTION|>--- conflicted
+++ resolved
@@ -10,11 +10,6 @@
 pub mod signing;
 pub mod xdr;
 pub mod utils;
-<<<<<<< HEAD
 pub mod op_list;
 pub mod operation;
-=======
-pub mod operations;
-pub mod operation;
 pub mod transaction;
->>>>>>> 3f21004b
