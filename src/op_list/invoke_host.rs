use rand_core::{OsRng, RngCore as _};

use crate::address::{Address, AddressTrait};
use crate::asset::{Asset, AssetBehavior};
use crate::keypair::{Keypair, KeypairBehavior};
use crate::operation;
use crate::operation::Operation;
use crate::utils::decode_encode_muxed_account::encode_muxed_account_to_address;
use crate::xdr;
use std::str::FromStr;

impl Operation {
    /// Invoke a stellar host function
    ///
    /// This is the low level function that requires a `HostFunction`. Helpers functions can
    /// be better suited to your needs:
    /// - [create_contract](Self::create_contract)
    /// - [wrap_asset](Self::wrap_asset)
    /// - [upload_wasm](Self::upload_wasm)
    /// - [invoke_contract](Self::invoke_contract)
    /// - [Contracts::call](crate::contract::ContractBehavior::call)
    pub fn invoke_host_function(
        &self,
        func: xdr::HostFunction,
<<<<<<< HEAD
        auth: Option<xdr::VecM<xdr::SorobanAuthorizationEntry>>,
        source: Option<String>,
    ) -> Result<xdr::Operation, &'static str> {
        let auth_arr;
=======
        auth: Option<Vec<xdr::SorobanAuthorizationEntry>>,
    ) -> Result<xdr::Operation, operation::Error> {
        let auth_arr = auth.unwrap_or_default().try_into().unwrap_or_default();
>>>>>>> 4fba9ca6

        let invoke_host_function_op = xdr::InvokeHostFunctionOp {
            host_function: func,
            auth: auth_arr,
        };

        let op_body = xdr::OperationBody::InvokeHostFunction(invoke_host_function_op);

        Ok(xdr::Operation {
            source_account: self.source.clone(),
            body: op_body,
        })
    }

    /// Invokes the contract `method` with its `args`
    pub fn invoke_contract(
        &self,
        contract_id: &str,
        method: &str,
        args: Vec<xdr::ScVal>,
        auth: Option<Vec<xdr::SorobanAuthorizationEntry>>,
    ) -> Result<xdr::Operation, operation::Error> {
        let contract_address = Address::from_string(contract_id)
            .map_err(|_| operation::Error::InvalidField("contract_id".into()))?
            .to_sc_address()
            .map_err(|_| operation::Error::InvalidField("contract_id".into()))?;

        let function_name = xdr::ScSymbol(
            method
                .try_into()
                .map_err(|_| operation::Error::InvalidField("method".into()))?,
        );

        let args = args
            .try_into()
            .map_err(|_| operation::Error::InvalidField("args".into()))?;

        let func = xdr::HostFunction::InvokeContract(xdr::InvokeContractArgs {
            contract_address,
            function_name,
            args,
        });

        self.invoke_host_function(func, auth)
    }

    /// Create a new contract for the `wasm_hash`.
    ///
    /// The `salt` and `deployer` are used to computed the contract_id pre-image of the newly
    /// created contract.
    ///
    /// If the contract has a `__constructor` methods, you can provide the `constructor_args`,
    /// this constructor will be invoked during the contract creation.
    pub fn create_contract(
        &self,
        deployer: &str,
        wasm_hash: [u8; 32],
        salt: Option<[u8; 32]>,
        auth: Option<Vec<xdr::SorobanAuthorizationEntry>>,
        constructor_args: Vec<xdr::ScVal>,
    ) -> Result<xdr::Operation, operation::Error> {
        let salt = match salt {
            Some(s) => xdr::Uint256(s),
            _ => xdr::Uint256(Self::get_salty()),
        };

        let address = Address::from_string(deployer)
            .map_err(|_| operation::Error::InvalidField("deployer".into()))?
            .to_sc_address()
            .map_err(|_| operation::Error::InvalidField("deployer".into()))?;

        let constructor_args: xdr::VecM<xdr::ScVal> = constructor_args
            .try_into()
            .map_err(|_| operation::Error::InvalidField("constructor_args".into()))?;

        let func = xdr::HostFunction::CreateContractV2(xdr::CreateContractArgsV2 {
            contract_id_preimage: xdr::ContractIdPreimage::Address(
                xdr::ContractIdPreimageFromAddress { address, salt },
            ),
            executable: xdr::ContractExecutable::Wasm(xdr::Hash(wasm_hash)),
            constructor_args,
        });

        self.invoke_host_function(func, auth)
    }

    /// Create a Stellar Asset Contract for the [Asset], this wraps a classic Stellar asset in
    /// Soroban.
    pub fn wrap_asset(
        &self,
        asset: &Asset,
        auth: Option<Vec<xdr::SorobanAuthorizationEntry>>,
    ) -> Result<xdr::Operation, operation::Error> {
        let func = xdr::HostFunction::CreateContract(xdr::CreateContractArgs {
            contract_id_preimage: xdr::ContractIdPreimage::Asset(asset.to_xdr_object()),
            executable: xdr::ContractExecutable::StellarAsset,
        });

        self.invoke_host_function(func, auth)
    }

    /// Upload the `wasm` executable.
    ///
    /// The executable can be used to deploy a new contract using
    /// [create_contract](Self::create_contract).
    pub fn upload_wasm(
        &self,
        wasm: &[u8],
        auth: Option<Vec<xdr::SorobanAuthorizationEntry>>,
    ) -> Result<xdr::Operation, operation::Error> {
        let bytes = wasm
            .to_vec()
            .try_into()
            .map_err(|_| operation::Error::InvalidField("wasm".into()))?;
        let func = xdr::HostFunction::UploadContractWasm(bytes);
        self.invoke_host_function(func, auth)
    }

    fn get_salty() -> [u8; 32] {
        let mut salt = [0u8; 32];
        let mut rng = OsRng;
        rng.fill_bytes(&mut salt);
        salt
    }
}

#[cfg(test)]
mod tests {
    use sha2::digest::crypto_common::Key;
    use stellar_strkey::Strkey;

    use crate::contract::ContractBehavior;
    use crate::contract::Contracts;
    use crate::xdr::WriteXdr;

    use super::*;

    #[test]
    fn test_invoke_host_function() {
        let contract_id = "CA3D5KRYM6CB7OWQ6TWYRR3Z4T7GNZLKERYNZGGA5SOAOPIFY6YQGAXE";
        let id = if let Strkey::Contract(stellar_strkey::Contract(id)) =
            Strkey::from_str(contract_id).unwrap()
        {
            id
        } else {
            panic!("Fail")
        };

        let func = xdr::HostFunction::InvokeContract(xdr::InvokeContractArgs {
            contract_address: xdr::ScAddress::Contract(xdr::Hash::from(id)),
            function_name: xdr::ScSymbol::from(xdr::StringM::from_str("hello").unwrap()),
            args: vec![xdr::ScVal::String(xdr::ScString::from(
                xdr::StringM::from_str("world").unwrap(),
            ))]
            .try_into()
            .unwrap(),
        });

<<<<<<< HEAD
        let op = Operation::new(None)
            .invoke_host_function(func, None, None)
=======
        let op = Operation::new()
            .invoke_host_function(func.clone(), None)
>>>>>>> 4fba9ca6
            .unwrap();

        if let xdr::OperationBody::InvokeHostFunction(f) = op.body {
            assert_eq!(f.host_function, func);
            if let xdr::HostFunction::InvokeContract(xdr::InvokeContractArgs {
                contract_address,
                function_name,
                args,
            }) = f.host_function
            {
                if let xdr::ScAddress::Contract(xdr::Hash(cid)) = contract_address {
                    assert_eq!(cid, id);
                } else {
                    panic!("Fail")
                }
            }
        }
    }

    #[test]
    fn test_invoke_contract() {
        let contract_id = "CA3D5KRYM6CB7OWQ6TWYRR3Z4T7GNZLKERYNZGGA5SOAOPIFY6YQGAXE";

        let contract = Contracts::new(contract_id).unwrap();

        let op = Operation::new()
            .invoke_contract(contract_id, "call_me", [].into(), None)
            .unwrap();

        let cop = contract.call("call_me", None);
        assert_eq!(op, cop);

        if let xdr::OperationBody::InvokeHostFunction(xdr::InvokeHostFunctionOp {
            host_function:
                xdr::HostFunction::InvokeContract(xdr::InvokeContractArgs {
                    contract_address,
                    function_name,
                    args,
                }),
            auth,
        }) = op.body
        {
            let exp_contract_address = xdr::ScAddress::from_str(contract_id).unwrap();
            assert_eq!(contract_address, exp_contract_address);

            let exp_fname = xdr::ScSymbol("call_me".try_into().unwrap());
            assert_eq!(function_name, exp_fname);

            return;
        }
        panic!("Fail")
    }

    #[test]
    fn test_invoke_contract_bad_contract_id() {
        let contract_id = "GA3D5KRYM6CB7OWQ6TWYRR3Z4T7GNZLKERYNZGGA5SOAOPIFY6YQGAXE";

        let op = Operation::new().invoke_contract(contract_id, "call_me", [].into(), None);

        assert_eq!(
            op.err(),
            Some(operation::Error::InvalidField("contract_id".into()))
        );
    }
    #[test]
    fn test_invoke_contract_bad_method() {
        let contract_id = "CA3D5KRYM6CB7OWQ6TWYRR3Z4T7GNZLKERYNZGGA5SOAOPIFY6YQGAXE";

        let op = Operation::new().invoke_contract(
            contract_id,
            "call_me_but_this_is_a_too_long_method",
            [].into(),
            None,
        );

        assert_eq!(
            op.err(),
            Some(operation::Error::InvalidField("method".into()))
        );
    }

    #[test]
    fn test_create_contract() {
        let deployer = Keypair::random().unwrap().public_key();
        let wasm_hash = [0; 32];
        let salt = Keypair::random().unwrap().raw_pubkey();
        let op = Operation::new()
            .create_contract(&deployer, wasm_hash, Some(salt), None, [].into())
            .unwrap();

        if let xdr::OperationBody::InvokeHostFunction(xdr::InvokeHostFunctionOp {
            host_function:
                xdr::HostFunction::CreateContractV2(xdr::CreateContractArgsV2 {
                    contract_id_preimage:
                        xdr::ContractIdPreimage::Address(xdr::ContractIdPreimageFromAddress {
                            address,
                            salt: actual_salt,
                        }),
                    executable,
                    constructor_args,
                }),
            auth,
        }) = op.body
        {
            assert_eq!(address, xdr::ScAddress::from_str(&deployer).unwrap());
            assert_eq!(actual_salt, xdr::Uint256(salt));
            assert_eq!(
                executable,
                xdr::ContractExecutable::Wasm(xdr::Hash(wasm_hash))
            );
            //
            return;
        }
        panic!("Fail")
    }
    #[test]
    fn test_create_contract_default_salt() {
        let deployer = Keypair::random().unwrap().public_key();
        let wasm_hash = [0; 32];
        let op = Operation::new()
            .create_contract(&deployer, wasm_hash, None, None, [].into())
            .unwrap();

        if let xdr::OperationBody::InvokeHostFunction(xdr::InvokeHostFunctionOp {
            host_function:
                xdr::HostFunction::CreateContractV2(xdr::CreateContractArgsV2 {
                    contract_id_preimage:
                        xdr::ContractIdPreimage::Address(xdr::ContractIdPreimageFromAddress {
                            address,
                            salt: actual_salt,
                        }),
                    executable,
                    constructor_args,
                }),
            auth,
        }) = op.body
        {
            assert_eq!(address, xdr::ScAddress::from_str(&deployer).unwrap());
            assert_ne!(actual_salt, xdr::Uint256([0; 32]));
            assert_eq!(
                executable,
                xdr::ContractExecutable::Wasm(xdr::Hash(wasm_hash))
            );
            //
            return;
        }
        panic!("Fail")
    }

    #[test]
    fn test_create_contract_bad_deployer() {
        let deployer = Keypair::random().unwrap().public_key().replace("G", "M");
        let wasm_hash = Keypair::random().unwrap().raw_pubkey();
        let op = Operation::new().create_contract(&deployer, wasm_hash, None, None, [].into());

        assert_eq!(
            op.err(),
            Some(operation::Error::InvalidField("deployer".into()))
        );
    }

    #[test]
    fn test_wrap_asset() {
        let native = Asset::native();

        let op = Operation::new().wrap_asset(&native, None).unwrap();
        if let xdr::OperationBody::InvokeHostFunction(xdr::InvokeHostFunctionOp {
            host_function:
                xdr::HostFunction::CreateContract(xdr::CreateContractArgs {
                    contract_id_preimage: xdr::ContractIdPreimage::Asset(asset),
                    executable: xdr::ContractExecutable::StellarAsset,
                }),
            auth,
        }) = op.body
        {
            assert_eq!(native.to_xdr_object(), asset);
            //
            return;
        }
        panic!("Fail")
    }

    #[test]
    fn test_upload_wasm() {
        let wasm = [0; 420];
        let op = Operation::new().upload_wasm(&wasm, None).unwrap();

        if let xdr::OperationBody::InvokeHostFunction(xdr::InvokeHostFunctionOp {
            host_function: xdr::HostFunction::UploadContractWasm(bytes),
            auth,
        }) = op.body
        {
            assert_eq!(bytes.as_slice(), &wasm);
            //
            return;
        }
        panic!("Fail")
    }
}<|MERGE_RESOLUTION|>--- conflicted
+++ resolved
@@ -22,16 +22,9 @@
     pub fn invoke_host_function(
         &self,
         func: xdr::HostFunction,
-<<<<<<< HEAD
-        auth: Option<xdr::VecM<xdr::SorobanAuthorizationEntry>>,
-        source: Option<String>,
-    ) -> Result<xdr::Operation, &'static str> {
-        let auth_arr;
-=======
         auth: Option<Vec<xdr::SorobanAuthorizationEntry>>,
     ) -> Result<xdr::Operation, operation::Error> {
         let auth_arr = auth.unwrap_or_default().try_into().unwrap_or_default();
->>>>>>> 4fba9ca6
 
         let invoke_host_function_op = xdr::InvokeHostFunctionOp {
             host_function: func,
@@ -190,13 +183,9 @@
             .unwrap(),
         });
 
-<<<<<<< HEAD
-        let op = Operation::new(None)
-            .invoke_host_function(func, None, None)
-=======
+
         let op = Operation::new()
             .invoke_host_function(func.clone(), None)
->>>>>>> 4fba9ca6
             .unwrap();
 
         if let xdr::OperationBody::InvokeHostFunction(f) = op.body {
